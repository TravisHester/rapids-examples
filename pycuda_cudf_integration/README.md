--- conflicted
+++ resolved
@@ -2,12 +2,6 @@
 ## Overview
 Sometimes, a user may wish to run custom device code to do numerical operations on a `cuDF` column. 
 
-<<<<<<< HEAD
-## PyCuda Installation
-If you don't have `cudf` installed, follow the instructions [here](https://github.com/rapidsai/cudf). To install `pycuda` simply run `pip install pycuda`.
-
-## PyCuda interactions
-=======
 One way to do this is through custom cython bindings which can require significant setup work as shown [here](https://github.com/rapidsai/rapids-examples/tree/main/shareable-dataframes).
 
 With `PyCUDA`,  the custom CUDA kernels can be run directly using its` sourcModule` to modify the `cuDF`  dataframe.   
@@ -15,7 +9,6 @@
 `PyCUDA` has limitations, especially around running host-side code, which can are noted in detail in the limitations section.  
 
 ## PyCUDA Interactions
->>>>>>> a9fda96f
 In order to write custom cuda kernel in `pycuda` we make use of `SourceModule` provided to us by the library. After constructing the kernel, we can retreive the function and store it in a variable like below.
 ```python
 import pycuda.autoprimaryctx
